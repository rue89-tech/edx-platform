--- conflicted
+++ resolved
@@ -1614,13 +1614,8 @@
 
     logging.debug('root = {0}'.format(root_dir))
 
-<<<<<<< HEAD
     export_to_xml(modulestore('direct'), contentstore(), loc, root_dir, name, modulestore())
     #filename = root_dir / name + '.tar.gz'
-=======
-    export_to_xml(modulestore('direct'), contentstore(), loc, root_dir, name)
-    # filename = root_dir / name + '.tar.gz'
->>>>>>> ebeee7a1
 
     logging.debug('tar file being generated at {0}'.format(export_file.name))
     tf = tarfile.open(name=export_file.name, mode='w:gz')
