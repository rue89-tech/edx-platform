# -*- coding: utf-8 -*-
"""
Tests for Shibboleth Authentication
@jbau
"""
import unittest
from mock import patch

from django.conf import settings
from django.http import HttpResponseRedirect
from django.test import TestCase
from django.test.client import RequestFactory, Client as DjangoTestClient
from django.test.utils import override_settings
from django.core.urlresolvers import reverse
from django.contrib.auth.models import AnonymousUser, User
from django.contrib.sessions.middleware import SessionMiddleware
from django.utils.importlib import import_module

from xmodule.modulestore.tests.factories import CourseFactory
from xmodule.modulestore.tests.django_utils import ModuleStoreTestCase, mixed_store_config
from xmodule.modulestore.django import modulestore
from xmodule.modulestore import ModuleStoreEnum
from opaque_keys.edx.locations import SlashSeparatedCourseKey

from external_auth.models import ExternalAuthMap
from external_auth.views import shib_login, course_specific_login, course_specific_register, _flatten_to_ascii

from student.views import create_account, change_enrollment
from student.models import UserProfile, Registration, CourseEnrollment
from student.tests.factories import UserFactory
from edxmako.tests import mako_middleware_process_request

TEST_DATA_MIXED_MODULESTORE = mixed_store_config(settings.COMMON_TEST_DATA_ROOT, {})

# Shib is supposed to provide 'REMOTE_USER', 'givenName', 'sn', 'mail', 'Shib-Identity-Provider'
# attributes via request.META.  We can count on 'Shib-Identity-Provider', and 'REMOTE_USER' being present
# b/c of how mod_shib works but should test the behavior with the rest of the attributes present/missing

# For the sake of python convention we'll make all of these variable names ALL_CAPS
# These values would all returned from request.META, so they need to be str, not unicode
IDP = 'https://idp.stanford.edu/'
REMOTE_USER = 'test_user@stanford.edu'
MAILS = [None, '', 'test_user@stanford.edu']  # unicode shouldn't be in emails, would fail django's email validator
DISPLAYNAMES = [None, '', 'Jason 包']
GIVENNAMES = [None, '', 'jasön; John; bob']  # At Stanford, the givenNames can be a list delimited by ';'
SNS = [None, '', '包; smith']  # At Stanford, the sns can be a list delimited by ';'


def gen_all_identities():
    """
    A generator for all combinations of test inputs.
    Each generated item is a dict that represents what a shib IDP
    could potentially pass to django via request.META, i.e.
    setting (or not) request.META['givenName'], etc.
    """
    def _build_identity_dict(mail, display_name, given_name, surname):
        """ Helper function to return a dict of test identity """
        meta_dict = {'Shib-Identity-Provider': IDP,
                     'REMOTE_USER': REMOTE_USER}
        if display_name is not None:
            meta_dict['displayName'] = display_name
        if mail is not None:
            meta_dict['mail'] = mail
        if given_name is not None:
            meta_dict['givenName'] = given_name
        if surname is not None:
            meta_dict['sn'] = surname
        return meta_dict

    for mail in MAILS:
        for given_name in GIVENNAMES:
            for surname in SNS:
                for display_name in DISPLAYNAMES:
                    yield _build_identity_dict(mail, display_name, given_name, surname)


@override_settings(MODULESTORE=TEST_DATA_MIXED_MODULESTORE, SESSION_ENGINE='django.contrib.sessions.backends.cache')
class ShibSPTest(ModuleStoreTestCase):
    """
    Tests for the Shibboleth SP, which communicates via request.META
    (Apache environment variables set by mod_shib)
    """
    request_factory = RequestFactory()

    def setUp(self):
        super(ShibSPTest, self).setUp(create_user=False)
        self.test_user_id = ModuleStoreEnum.UserID.test

    @unittest.skipUnless(settings.FEATURES.get('AUTH_USE_SHIB'), "AUTH_USE_SHIB not set")
    def test_exception_shib_login(self):
        """
        Tests that we get the error page when there is no REMOTE_USER
        or Shib-Identity-Provider in request.META
        """
        no_remote_user_request = self.request_factory.get('/shib-login')
        no_remote_user_request.META.update({'Shib-Identity-Provider': IDP})
        no_remote_user_request.user = AnonymousUser()

        mako_middleware_process_request(no_remote_user_request)
        no_remote_user_response = shib_login(no_remote_user_request)
        self.assertEqual(no_remote_user_response.status_code, 403)
        self.assertIn("identity server did not return your ID information", no_remote_user_response.content)

        no_idp_request = self.request_factory.get('/shib-login')
        no_idp_request.META.update({'REMOTE_USER': REMOTE_USER})
        no_idp_response = shib_login(no_idp_request)
        self.assertEqual(no_idp_response.status_code, 403)
        self.assertIn("identity server did not return your ID information", no_idp_response.content)

    def _assert_shib_login_is_logged(self, audit_log_call, remote_user):
        """Asserts that shibboleth login attempt is being logged"""
        remote_user = _flatten_to_ascii(remote_user)  # django usernames have to be ascii
        method_name, args, _kwargs = audit_log_call
        self.assertEquals(method_name, 'info')
        self.assertEquals(len(args), 1)
        self.assertIn(u'logged in via Shibboleth', args[0])
        self.assertIn(remote_user, args[0])

    @unittest.skipUnless(settings.FEATURES.get('AUTH_USE_SHIB'), "AUTH_USE_SHIB not set")
    def test_shib_login(self):
        """
        Tests that:
          * shib credentials that match an existing ExternalAuthMap with a linked active user logs the user in
          * shib credentials that match an existing ExternalAuthMap with a linked inactive user shows error page
          * shib credentials that match an existing ExternalAuthMap without a linked user and also match the email
            of an existing user without an existing ExternalAuthMap links the two and log the user in
          * shib credentials that match an existing ExternalAuthMap without a linked user and also match the email
            of an existing user that already has an ExternalAuthMap causes an error (403)
          * shib credentials that do not match an existing ExternalAuthMap causes the registration form to appear
        """

        user_w_map = UserFactory.create(email='withmap@stanford.edu')
        extauth = ExternalAuthMap(external_id='withmap@stanford.edu',
                                  external_email='',
                                  external_domain='shib:https://idp.stanford.edu/',
                                  external_credentials="",
                                  user=user_w_map)
        user_wo_map = UserFactory.create(email='womap@stanford.edu')
        user_w_map.save()
        user_wo_map.save()
        extauth.save()

        inactive_user = UserFactory.create(email='inactive@stanford.edu')
        inactive_user.is_active = False
        inactive_extauth = ExternalAuthMap(external_id='inactive@stanford.edu',
                                           external_email='',
                                           external_domain='shib:https://idp.stanford.edu/',
                                           external_credentials="",
                                           user=inactive_user)
        inactive_user.save()
        inactive_extauth.save()

        idps = ['https://idp.stanford.edu/', 'https://someother.idp.com/']
        remote_users = ['withmap@stanford.edu', 'womap@stanford.edu',
                        'testuser2@someother_idp.com', 'inactive@stanford.edu']

        for idp in idps:
            for remote_user in remote_users:
                request = self.request_factory.get('/shib-login')
                request.session = import_module(settings.SESSION_ENGINE).SessionStore()  # empty session
                request.META.update({'Shib-Identity-Provider': idp,
                                     'REMOTE_USER': remote_user,
                                     'mail': remote_user})
                request.user = AnonymousUser()

                mako_middleware_process_request(request)
                with patch('external_auth.views.AUDIT_LOG') as mock_audit_log:
                    response = shib_login(request)
                audit_log_calls = mock_audit_log.method_calls

                if idp == "https://idp.stanford.edu/" and remote_user == 'withmap@stanford.edu':
                    self.assertIsInstance(response, HttpResponseRedirect)
                    self.assertEqual(request.user, user_w_map)
                    self.assertEqual(response['Location'], '/')
                    # verify logging:
                    self.assertEquals(len(audit_log_calls), 2)
                    self._assert_shib_login_is_logged(audit_log_calls[0], remote_user)
                    method_name, args, _kwargs = audit_log_calls[1]
                    self.assertEquals(method_name, 'info')
                    self.assertEquals(len(args), 1)
                    self.assertIn(u'Login success', args[0])
                    self.assertIn(remote_user, args[0])
                elif idp == "https://idp.stanford.edu/" and remote_user == 'inactive@stanford.edu':
                    self.assertEqual(response.status_code, 403)
                    self.assertIn("Account not yet activated: please look for link in your email", response.content)
                    # verify logging:
                    self.assertEquals(len(audit_log_calls), 2)
                    self._assert_shib_login_is_logged(audit_log_calls[0], remote_user)
                    method_name, args, _kwargs = audit_log_calls[1]
                    self.assertEquals(method_name, 'warning')
                    self.assertEquals(len(args), 1)
                    self.assertIn(u'is not active after external login', args[0])
                    # self.assertEquals(remote_user, args[1])
                elif idp == "https://idp.stanford.edu/" and remote_user == 'womap@stanford.edu':
                    self.assertIsNotNone(ExternalAuthMap.objects.get(user=user_wo_map))
                    self.assertIsInstance(response, HttpResponseRedirect)
                    self.assertEqual(request.user, user_wo_map)
                    self.assertEqual(response['Location'], '/')
                    # verify logging:
                    self.assertEquals(len(audit_log_calls), 2)
                    self._assert_shib_login_is_logged(audit_log_calls[0], remote_user)
                    method_name, args, _kwargs = audit_log_calls[1]
                    self.assertEquals(method_name, 'info')
                    self.assertEquals(len(args), 1)
                    self.assertIn(u'Login success', args[0])
                    self.assertIn(remote_user, args[0])
                elif idp == "https://someother.idp.com/" and remote_user in \
                            ['withmap@stanford.edu', 'womap@stanford.edu', 'inactive@stanford.edu']:
                    self.assertEqual(response.status_code, 403)
                    self.assertIn("You have already created an account using an external login", response.content)
                    # no audit logging calls
                    self.assertEquals(len(audit_log_calls), 0)
                else:
                    self.assertEqual(response.status_code, 200)
                    self.assertContains(response,
                                        ("Preferences for {platform_name}"
                                         .format(platform_name=settings.PLATFORM_NAME)))
                    # no audit logging calls
                    self.assertEquals(len(audit_log_calls), 0)

    def _base_test_extauth_auto_activate_user_with_flag(self, log_user_string="inactive@stanford.edu"):
        """
        Tests that FEATURES['BYPASS_ACTIVATION_EMAIL_FOR_EXTAUTH'] means extauth automatically
        linked users, activates them, and logs them in
        """
        inactive_user = UserFactory.create(email='inactive@stanford.edu')
        inactive_user.is_active = False
        inactive_user.save()
        request = self.request_factory.get('/shib-login')
        request.session = import_module(settings.SESSION_ENGINE).SessionStore()  # empty session
        request.META.update({
            'Shib-Identity-Provider': 'https://idp.stanford.edu/',
            'REMOTE_USER': 'inactive@stanford.edu',
            'mail': 'inactive@stanford.edu'
        })

        request.user = AnonymousUser()
        with patch('external_auth.views.AUDIT_LOG') as mock_audit_log:
            response = shib_login(request)
        audit_log_calls = mock_audit_log.method_calls
        # reload user from db, since the view function works via db side-effects
        inactive_user = User.objects.get(id=inactive_user.id)
        self.assertIsNotNone(ExternalAuthMap.objects.get(user=inactive_user))
        self.assertTrue(inactive_user.is_active)
        self.assertIsInstance(response, HttpResponseRedirect)
        self.assertEqual(request.user, inactive_user)
        self.assertEqual(response['Location'], '/')
        # verify logging:
        self.assertEquals(len(audit_log_calls), 3)
        self._assert_shib_login_is_logged(audit_log_calls[0], log_user_string)
        method_name, args, _kwargs = audit_log_calls[2]
        self.assertEquals(method_name, 'info')
        self.assertEquals(len(args), 1)
        self.assertIn(u'Login success', args[0])
        self.assertIn(log_user_string, args[0])

    @unittest.skipUnless(settings.FEATURES.get('AUTH_USE_SHIB'), "AUTH_USE_SHIB not set")
    @patch.dict(settings.FEATURES, {'BYPASS_ACTIVATION_EMAIL_FOR_EXTAUTH': True, 'SQUELCH_PII_IN_LOGS': False})
    def test_extauth_auto_activate_user_with_flag_no_squelch(self):
        """
        Wrapper to run base_test_extauth_auto_activate_user_with_flag with {'SQUELCH_PII_IN_LOGS': False}
        """
        self._base_test_extauth_auto_activate_user_with_flag(log_user_string="inactive@stanford.edu")

    @unittest.skipUnless(settings.FEATURES.get('AUTH_USE_SHIB'), "AUTH_USE_SHIB not set")
    @patch.dict(settings.FEATURES, {'BYPASS_ACTIVATION_EMAIL_FOR_EXTAUTH': True, 'SQUELCH_PII_IN_LOGS': True})
    def test_extauth_auto_activate_user_with_flag_squelch(self):
        """
        Wrapper to run base_test_extauth_auto_activate_user_with_flag with {'SQUELCH_PII_IN_LOGS': True}
        """
        self._base_test_extauth_auto_activate_user_with_flag(log_user_string="user.id: 1")

    @unittest.skipUnless(settings.FEATURES.get('AUTH_USE_SHIB'), "AUTH_USE_SHIB not set")
    def test_registration_form(self):
        """
        Tests the registration form showing up with the proper parameters.

        Uses django test client for its session support
        """
        for identity in gen_all_identities():
            client = DjangoTestClient()
            # identity k/v pairs will show up in request.META
            response = client.get(path='/shib-login/', data={}, follow=False, **identity)

            self.assertEquals(response.status_code, 200)
            mail_input_HTML = '<input class="" id="email" type="email" name="email"'
            if not identity.get('mail'):
                self.assertContains(response, mail_input_HTML)
            else:
                self.assertNotContains(response, mail_input_HTML)
            sn_empty = not identity.get('sn')
            given_name_empty = not identity.get('givenName')
            displayname_empty = not identity.get('displayName')
            fullname_input_html = '<input id="name" type="text" name="name"'
            if sn_empty and given_name_empty and displayname_empty:
                self.assertContains(response, fullname_input_html)
            else:
                self.assertNotContains(response, fullname_input_html)

            # clean up b/c we don't want existing ExternalAuthMap for the next run
            client.session['ExternalAuthMap'].delete()

    @unittest.skipUnless(settings.FEATURES.get('AUTH_USE_SHIB'), "AUTH_USE_SHIB not set")
    def test_registration_form_submit(self):
        """
        Tests user creation after the registration form that pops is submitted.  If there is no shib
        ExternalAuthMap in the session, then the created user should take the username and email from the
        request.

        Uses django test client for its session support
        """
        for identity in gen_all_identities():
            # First we pop the registration form
            client = DjangoTestClient()
            response1 = client.get(path='/shib-login/', data={}, follow=False, **identity)
            # Then we have the user answer the registration form
            # These are unicode because request.POST returns unicode
            postvars = {'email': u'post_email@stanford.edu',
                        'username': u'post_username',  # django usernames can't be unicode
                        'password': u'post_pássword',
                        'name': u'post_náme',
                        'terms_of_service': u'true',
                        'honor_code': u'true'}
            # use RequestFactory instead of TestClient here because we want access to request.user
            request2 = self.request_factory.post('/create_account', data=postvars)
            # saving session because create_account deletes existing sessions (due to logout then login)
            saved_eamap = client.session['ExternalAuthMap']
            request2.session = client.session
            request2.user = AnonymousUser()

            mako_middleware_process_request(request2)
            with patch('student.views.AUDIT_LOG') as mock_audit_log:
                _response2 = create_account(request2)

            user = request2.user
            mail = identity.get('mail')

            # verify logging of login happening during account creation:
            audit_log_calls = mock_audit_log.method_calls
            self.assertEquals(len(audit_log_calls), 3)
            method_name, args, _kwargs = audit_log_calls[0]
            self.assertEquals(method_name, 'info')
            self.assertEquals(len(args), 1)
            self.assertIn(u'Login success on new account creation', args[0])
            self.assertIn(u'post_username', args[0])
            method_name, args, _kwargs = audit_log_calls[1]
            self.assertEquals(method_name, 'info')
            self.assertEquals(len(args), 2)
            self.assertIn(u'User registered with external_auth', args[0])
            self.assertEquals(u'post_username', args[1])
            method_name, args, _kwargs = audit_log_calls[2]
            self.assertEquals(method_name, 'info')
            self.assertEquals(len(args), 3)
            self.assertIn(u'Updated ExternalAuthMap for ', args[0])
            self.assertEquals(u'post_username', args[1])
            self.assertEquals(u'test_user@stanford.edu', args[2].external_id)

            # check that the created user has the right email, either taken from shib or user input
            if mail:
                self.assertEqual(user.email, mail)
                self.assertEqual(list(User.objects.filter(email=postvars['email'])), [])
                self.assertIsNotNone(User.objects.get(email=mail))  # get enforces only 1 such user
            else:
                self.assertEqual(user.email, postvars['email'])
                self.assertEqual(list(User.objects.filter(email=mail)), [])
                self.assertIsNotNone(User.objects.get(email=postvars['email']))  # get enforces only 1 such user

            # check that the created user profile has the right name, either taken from shib or user input
            profile = UserProfile.objects.get(user=user)
            sn_empty = not identity.get('sn')
            given_name_empty = not identity.get('givenName')
            displayname_empty = not identity.get('displayName')

            if displayname_empty:
                if sn_empty and given_name_empty:
                    self.assertEqual(profile.name, postvars['name'])
                else:
                    self.assertEqual(profile.name, saved_eamap.external_name)
                    self.assertNotIn(u';', profile.name)
            else:
<<<<<<< HEAD
                self.assertEqual(profile.name, saved_eamap.external_name)
                self.assertEqual(profile.name, identity.get('displayName'))
=======
                self.assertEqual(profile.name, request2.session['ExternalAuthMap'].external_name)
                self.assertEqual(profile.name, identity.get('displayName').decode('utf-8'))
>>>>>>> 04595a7b

            # clean up for next loop
            UserProfile.objects.filter(user=user).delete()
            Registration.objects.filter(user=user).delete()
            user.delete()

    @unittest.skipUnless(settings.FEATURES.get('AUTH_USE_SHIB'), "AUTH_USE_SHIB not set")
    def test_course_specific_login_and_reg(self):
        """
        Tests that the correct course specific login and registration urls work for shib
        """
        course = CourseFactory.create(
            org='MITx',
            number='999',
            display_name='Robot Super Course',
            user_id=self.test_user_id,
        )

        # Test for cases where course is found
        for domain in ["", "shib:https://idp.stanford.edu/"]:
            # set domains

            # temporarily set the branch to draft-preferred so we can update the course
            with self.store.branch_setting(ModuleStoreEnum.Branch.draft_preferred, course.id):
                course.enrollment_domain = domain
                self.store.update_item(course, self.test_user_id)

            # setting location to test that GET params get passed through
            login_request = self.request_factory.get('/course_specific_login/MITx/999/Robot_Super_Course' +
                                                     '?course_id=MITx/999/Robot_Super_Course' +
                                                     '&enrollment_action=enroll')
            _reg_request = self.request_factory.get('/course_specific_register/MITx/999/Robot_Super_Course' +
                                                    '?course_id=MITx/999/course/Robot_Super_Course' +
                                                    '&enrollment_action=enroll')

            login_response = course_specific_login(login_request, 'MITx/999/Robot_Super_Course')
            reg_response = course_specific_register(login_request, 'MITx/999/Robot_Super_Course')

            if "shib" in domain:
                self.assertIsInstance(login_response, HttpResponseRedirect)
                self.assertEqual(login_response['Location'],
                                 reverse('shib-login') +
                                 '?course_id=MITx/999/Robot_Super_Course' +
                                 '&enrollment_action=enroll')
                self.assertIsInstance(login_response, HttpResponseRedirect)
                self.assertEqual(reg_response['Location'],
                                 reverse('shib-login') +
                                 '?course_id=MITx/999/Robot_Super_Course' +
                                 '&enrollment_action=enroll')
            else:
                self.assertIsInstance(login_response, HttpResponseRedirect)
                self.assertEqual(login_response['Location'],
                                 reverse('signin_user') +
                                 '?course_id=MITx/999/Robot_Super_Course' +
                                 '&enrollment_action=enroll')
                self.assertIsInstance(login_response, HttpResponseRedirect)
                self.assertEqual(reg_response['Location'],
                                 reverse('register_user') +
                                 '?course_id=MITx/999/Robot_Super_Course' +
                                 '&enrollment_action=enroll')

            # Now test for non-existent course
            # setting location to test that GET params get passed through
            login_request = self.request_factory.get('/course_specific_login/DNE/DNE/DNE' +
                                                     '?course_id=DNE/DNE/DNE' +
                                                     '&enrollment_action=enroll')
            _reg_request = self.request_factory.get('/course_specific_register/DNE/DNE/DNE' +
                                                    '?course_id=DNE/DNE/DNE/Robot_Super_Course' +
                                                    '&enrollment_action=enroll')

            login_response = course_specific_login(login_request, 'DNE/DNE/DNE')
            reg_response = course_specific_register(login_request, 'DNE/DNE/DNE')

            self.assertIsInstance(login_response, HttpResponseRedirect)
            self.assertEqual(login_response['Location'],
                             reverse('signin_user') +
                             '?course_id=DNE/DNE/DNE' +
                             '&enrollment_action=enroll')
            self.assertIsInstance(login_response, HttpResponseRedirect)
            self.assertEqual(reg_response['Location'],
                             reverse('register_user') +
                             '?course_id=DNE/DNE/DNE' +
                             '&enrollment_action=enroll')

    @unittest.skipUnless(settings.FEATURES.get('AUTH_USE_SHIB'), "AUTH_USE_SHIB not set")
    def test_enrollment_limit_by_domain(self):
        """
            Tests that the enrollmentDomain setting is properly limiting enrollment to those who have
            the proper external auth
        """

        # create 2 course, one with limited enrollment one without
        shib_course = CourseFactory.create(
            org='Stanford',
            number='123',
            display_name='Shib Only',
            enrollment_domain='shib:https://idp.stanford.edu/',
            user_id=self.test_user_id,
        )

        open_enroll_course = CourseFactory.create(
            org='MITx',
            number='999',
            display_name='Robot Super Course',
            enrollment_domain='',
            user_id=self.test_user_id,
        )

        # create 3 kinds of students, external_auth matching shib_course, external_auth not matching, no external auth
        shib_student = UserFactory.create()
        shib_student.save()
        extauth = ExternalAuthMap(external_id='testuser@stanford.edu',
                                  external_email='',
                                  external_domain='shib:https://idp.stanford.edu/',
                                  external_credentials="",
                                  user=shib_student)
        extauth.save()

        other_ext_student = UserFactory.create()
        other_ext_student.username = "teststudent2"
        other_ext_student.email = "teststudent2@other.edu"
        other_ext_student.save()
        extauth = ExternalAuthMap(external_id='testuser1@other.edu',
                                  external_email='',
                                  external_domain='shib:https://other.edu/',
                                  external_credentials="",
                                  user=other_ext_student)
        extauth.save()

        int_student = UserFactory.create()
        int_student.username = "teststudent3"
        int_student.email = "teststudent3@gmail.com"
        int_student.save()

        # Tests the two case for courses, limited and not
        for course in [shib_course, open_enroll_course]:
            for student in [shib_student, other_ext_student, int_student]:
                request = self.request_factory.post('/change_enrollment')

                # Add a session to the request
                SessionMiddleware().process_request(request)
                request.session.save()

                request.POST.update({'enrollment_action': 'enroll',
                                     'course_id': course.id.to_deprecated_string()})
                request.user = student
                response = change_enrollment(request)
                # If course is not limited or student has correct shib extauth then enrollment should be allowed
                if course is open_enroll_course or student is shib_student:
                    self.assertEqual(response.status_code, 200)
                    self.assertTrue(CourseEnrollment.is_enrolled(student, course.id))
                    # Clean up
                    CourseEnrollment.unenroll(student, course.id)
                else:
                    self.assertEqual(response.status_code, 400)
                    self.assertFalse(CourseEnrollment.is_enrolled(student, course.id))

    @unittest.skipUnless(settings.FEATURES.get('AUTH_USE_SHIB'), "AUTH_USE_SHIB not set")
    def test_shib_login_enrollment(self):
        """
            A functionality test that a student with an existing shib login
            can auto-enroll in a class with GET or POST params.  Also tests the direction functionality of
            the 'next' GET/POST param
        """
        student = UserFactory.create()
        extauth = ExternalAuthMap(external_id='testuser@stanford.edu',
                                  external_email='',
                                  external_domain='shib:https://idp.stanford.edu/',
                                  external_credentials="",
                                  internal_password="password",
                                  user=student)
        student.set_password("password")
        student.save()
        extauth.save()

        course = CourseFactory.create(
            org='Stanford',
            number='123',
            display_name='Shib Only',
            enrollment_domain='shib:https://idp.stanford.edu/',
            user_id=self.test_user_id,
        )

        # use django test client for sessions and url processing
        # no enrollment before trying
        self.assertFalse(CourseEnrollment.is_enrolled(student, course.id))
        self.client.logout()
        request_kwargs = {'path': '/shib-login/',
                          'data': {'enrollment_action': 'enroll', 'course_id': course.id.to_deprecated_string(), 'next': '/testredirect'},
                          'follow': False,
                          'REMOTE_USER': 'testuser@stanford.edu',
                          'Shib-Identity-Provider': 'https://idp.stanford.edu/'}
        response = self.client.get(**request_kwargs)
        # successful login is a redirect to "/"
        self.assertEqual(response.status_code, 302)
        self.assertEqual(response['location'], 'http://testserver/testredirect')
        # now there is enrollment
        self.assertTrue(CourseEnrollment.is_enrolled(student, course.id))

        # Clean up and try again with POST (doesn't happen with real production shib, doing this for test coverage)
        self.client.logout()
        CourseEnrollment.unenroll(student, course.id)
        self.assertFalse(CourseEnrollment.is_enrolled(student, course.id))

        response = self.client.post(**request_kwargs)
        # successful login is a redirect to "/"
        self.assertEqual(response.status_code, 302)
        self.assertEqual(response['location'], 'http://testserver/testredirect')
        # now there is enrollment
        self.assertTrue(CourseEnrollment.is_enrolled(student, course.id))


class ShibUtilFnTest(TestCase):
    """
    Tests util functions in shib module
    """
    def test__flatten_to_ascii(self):
        DIACRITIC = u"àèìòùÀÈÌÒÙáéíóúýÁÉÍÓÚÝâêîôûÂÊÎÔÛãñõÃÑÕäëïöüÿÄËÏÖÜŸåÅçÇ"  # pylint: disable=C0103
        STR_DIACRI = "àèìòùÀÈÌÒÙáéíóúýÁÉÍÓÚÝâêîôûÂÊÎÔÛãñõÃÑÕäëïöüÿÄËÏÖÜŸåÅçÇ"  # pylint: disable=C0103
        FLATTENED = u"aeiouAEIOUaeiouyAEIOUYaeiouAEIOUanoANOaeiouyAEIOUYaAcC"  # pylint: disable=C0103
        self.assertEqual(_flatten_to_ascii('jasön'), 'jason')  # umlaut
        self.assertEqual(_flatten_to_ascii('Jason包'), 'Jason')  # mandarin, so it just gets dropped
        self.assertEqual(_flatten_to_ascii('abc'), 'abc')  # pass through

        unicode_test = _flatten_to_ascii(DIACRITIC)
        self.assertEqual(unicode_test, FLATTENED)
        self.assertIsInstance(unicode_test, unicode)

        str_test = _flatten_to_ascii(STR_DIACRI)
        self.assertEqual(str_test, FLATTENED)
        self.assertIsInstance(str_test, str)<|MERGE_RESOLUTION|>--- conflicted
+++ resolved
@@ -378,13 +378,8 @@
                     self.assertEqual(profile.name, saved_eamap.external_name)
                     self.assertNotIn(u';', profile.name)
             else:
-<<<<<<< HEAD
-                self.assertEqual(profile.name, saved_eamap.external_name)
-                self.assertEqual(profile.name, identity.get('displayName'))
-=======
                 self.assertEqual(profile.name, request2.session['ExternalAuthMap'].external_name)
                 self.assertEqual(profile.name, identity.get('displayName').decode('utf-8'))
->>>>>>> 04595a7b
 
             # clean up for next loop
             UserProfile.objects.filter(user=user).delete()
