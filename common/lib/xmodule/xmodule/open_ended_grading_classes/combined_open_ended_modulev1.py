import json
import logging
from lxml import etree
from lxml.html import rewrite_links
from xmodule.timeinfo import TimeInfo
from xmodule.capa_module import only_one, ComplexEncoder
from xmodule.editing_module import EditingDescriptor
from xmodule.html_checker import check_html
from xmodule.progress import Progress
from xmodule.stringify import stringify_children
from xmodule.x_module import XModule
from xmodule.xml_module import XmlDescriptor
import self_assessment_module
import open_ended_module
from combined_open_ended_rubric import CombinedOpenEndedRubric, GRADER_TYPE_IMAGE_DICT, HUMAN_GRADER_TYPE, LEGEND_LIST

log = logging.getLogger("mitx.courseware")

# Set the default number of max attempts.  Should be 1 for production
# Set higher for debugging/testing
# attempts specified in xml definition overrides this.
MAX_ATTEMPTS = 1

# Set maximum available number of points.
# Overriden by max_score specified in xml.
MAX_SCORE = 1

#The highest score allowed for the overall xmodule and for each rubric point
MAX_SCORE_ALLOWED = 3

#If true, default behavior is to score module as a practice problem.  Otherwise, no grade at all is shown in progress
#Metadata overrides this.
IS_SCORED = False

#If true, then default behavior is to require a file upload or pasted link from a student for this problem.
#Metadata overrides this.
ACCEPT_FILE_UPLOAD = False

#Contains all reasonable bool and case combinations of True
TRUE_DICT = ["True", True, "TRUE", "true"]

HUMAN_TASK_TYPE = {
    'selfassessment' : "Self Assessment",
    'openended' : "edX Assessment",
    }

#Default value that controls whether or not to skip basic spelling checks in the controller
#Metadata overrides this
SKIP_BASIC_CHECKS = False

class CombinedOpenEndedV1Module():
    """
    This is a module that encapsulates all open ended grading (self assessment, peer assessment, etc).
    It transitions between problems, and support arbitrary ordering.
    Each combined open ended module contains one or multiple "child" modules.
    Child modules track their own state, and can transition between states.  They also implement get_html and
    handle_ajax.
    The combined open ended module transitions between child modules as appropriate, tracks its own state, and passess
    ajax requests from the browser to the child module or handles them itself (in the cases of reset and next problem)
    ajax actions implemented by all children are:
        'save_answer' -- Saves the student answer
        'save_assessment' -- Saves the student assessment (or external grader assessment)
        'save_post_assessment' -- saves a post assessment (hint, feedback on feedback, etc)
    ajax actions implemented by combined open ended module are:
        'reset' -- resets the whole combined open ended module and returns to the first child moduleresource_string
        'next_problem' -- moves to the next child module
        'get_results' -- gets results from a given child module

    Types of children. Task is synonymous with child module, so each combined open ended module
    incorporates multiple children (tasks):
        openendedmodule
        selfassessmentmodule
    """
    STATE_VERSION = 1

    # states
    INITIAL = 'initial'
    ASSESSING = 'assessing'
    INTERMEDIATE_DONE = 'intermediate_done'
    DONE = 'done'

    def __init__(self, system, location, definition, descriptor,
                 instance_state=None, shared_state=None, metadata = None, static_data = None, **kwargs):

        """
        Definition file should have one or many task blocks, a rubric block, and a prompt block:

        Sample file:
        <combinedopenended attempts="10000" max_score="1">
            <rubric>
                Blah blah rubric.
            </rubric>
            <prompt>
                Some prompt.
            </prompt>
            <task>
                <selfassessment>
                    <hintprompt>
                        What hint about this problem would you give to someone?
                    </hintprompt>
                    <submitmessage>
                        Save Succcesful.  Thanks for participating!
                    </submitmessage>
                </selfassessment>
            </task>
            <task>
                <openended min_score_to_attempt="1" max_score_to_attempt="1">
                        <openendedparam>
                            <initial_display>Enter essay here.</initial_display>
                            <answer_display>This is the answer.</answer_display>
                            <grader_payload>{"grader_settings" : "ml_grading.conf",
                            "problem_id" : "6.002x/Welcome/OETest"}</grader_payload>
                        </openendedparam>
                </openended>
            </task>
        </combinedopenended>

        """

        self.metadata = metadata
        self.display_name = metadata.get('display_name', "Open Ended")
        self.rewrite_content_links = static_data.get('rewrite_content_links',"")


        # Load instance state
        if instance_state is not None:
            instance_state = json.loads(instance_state)
        else:
            instance_state = {}

        #We need to set the location here so the child modules can use it
        system.set('location', location)
        self.system = system

        #Tells the system which xml definition to load
        self.current_task_number = instance_state.get('current_task_number', 0)
        #This loads the states of the individual children
        self.task_states = instance_state.get('task_states', [])
        #Overall state of the combined open ended module
        self.state = instance_state.get('state', self.INITIAL)

        self.attempts = instance_state.get('attempts', 0)

        #Allow reset is true if student has failed the criteria to move to the next child task
        self.allow_reset = instance_state.get('ready_to_reset', False)
        self.max_attempts = int(self.metadata.get('attempts', MAX_ATTEMPTS))
        self.is_scored = self.metadata.get('is_graded', IS_SCORED) in TRUE_DICT
        self.accept_file_upload = self.metadata.get('accept_file_upload', ACCEPT_FILE_UPLOAD) in TRUE_DICT
        self.skip_basic_checks = self.metadata.get('skip_spelling_checks', SKIP_BASIC_CHECKS)

        display_due_date_string = self.metadata.get('due', None)
<<<<<<< HEAD
        if display_due_date_string is not None:
            try:
                self.display_due_date = dateutil.parser.parse(display_due_date_string)
            except ValueError:
                #This is a staff_facing_error
                log.error("Could not parse due date {0} for location {1}.  Contact the learning sciences group for assistance.".format(display_due_date_string, location))
                raise
        else:
            self.display_due_date = None

        grace_period_string = self.metadata.get('graceperiod', None)
        if grace_period_string is not None and self.display_due_date:
            try:
                self.grace_period = parse_timedelta(grace_period_string)
                self.close_date = self.display_due_date + self.grace_period
            except:
                #This is a staff_facing_error
                log.error("Error parsing the grace period {0} for location {1}. Contact the learning sciences group for assistance.".format(grace_period_string, location))
                raise
        else:
            self.grace_period = None
            self.close_date = self.display_due_date
=======
        grace_period_string = self.metadata.get('graceperiod', None)
        try:
            self.timeinfo = TimeInfo(display_due_date_string, grace_period_string)  
        except:
            log.error("Error parsing due date information in location {0}".format(location))
            raise
        self.display_due_date = self.timeinfo.display_due_date
>>>>>>> fbce67a8

        # Used for progress / grading.  Currently get credit just for
        # completion (doesn't matter if you self-assessed correct/incorrect).
        self._max_score = int(self.metadata.get('max_score', MAX_SCORE))

        self.rubric_renderer = CombinedOpenEndedRubric(system, True)
        rubric_string = stringify_children(definition['rubric'])
        self.rubric_renderer.check_if_rubric_is_parseable(rubric_string, location, MAX_SCORE_ALLOWED, self._max_score)

        #Static data is passed to the child modules to render
        self.static_data = {
            'max_score': self._max_score,
            'max_attempts': self.max_attempts,
            'prompt': definition['prompt'],
            'rubric': definition['rubric'],
            'display_name': self.display_name,
            'accept_file_upload': self.accept_file_upload,
            'close_date' : self.timeinfo.close_date,
            's3_interface' : self.system.s3_interface,
            'skip_basic_checks' : self.skip_basic_checks,
            }

        self.task_xml = definition['task_xml']
        self.location = location
        self.setup_next_task()

    def get_tag_name(self, xml):
        """
        Gets the tag name of a given xml block.
        Input: XML string
        Output: The name of the root tag
        """
        tag = etree.fromstring(xml).tag
        return tag

    def overwrite_state(self, current_task_state):
        """
        Overwrites an instance state and sets the latest response to the current response.  This is used
        to ensure that the student response is carried over from the first child to the rest.
        Input: Task state json string
        Output: Task state json string
        """
        last_response_data = self.get_last_response(self.current_task_number - 1)
        last_response = last_response_data['response']

        loaded_task_state = json.loads(current_task_state)
        if loaded_task_state['state'] == self.INITIAL:
            loaded_task_state['state'] = self.ASSESSING
            loaded_task_state['created'] = True
            loaded_task_state['history'].append({'answer': last_response})
            current_task_state = json.dumps(loaded_task_state)
        return current_task_state

    def child_modules(self):
        """
        Returns the constructors associated with the child modules in a dictionary.  This makes writing functions
        simpler (saves code duplication)
        Input: None
        Output: A dictionary of dictionaries containing the descriptor functions and module functions
        """
        child_modules = {
            'openended': open_ended_module.OpenEndedModule,
            'selfassessment': self_assessment_module.SelfAssessmentModule,
            }
        child_descriptors = {
            'openended': open_ended_module.OpenEndedDescriptor,
            'selfassessment': self_assessment_module.SelfAssessmentDescriptor,
            }
        children = {
            'modules': child_modules,
            'descriptors': child_descriptors,
            }
        return children

    def setup_next_task(self, reset=False):
        """
        Sets up the next task for the module.  Creates an instance state if none exists, carries over the answer
        from the last instance state to the next if needed.
        Input: A boolean indicating whether or not the reset function is calling.
        Output: Boolean True (not useful right now)
        """
        current_task_state = None
        if len(self.task_states) > self.current_task_number:
            current_task_state = self.task_states[self.current_task_number]

        self.current_task_xml = self.task_xml[self.current_task_number]

        if self.current_task_number > 0:
            self.allow_reset = self.check_allow_reset()
            if self.allow_reset:
                self.current_task_number = self.current_task_number - 1

        current_task_type = self.get_tag_name(self.current_task_xml)

        children = self.child_modules()
        child_task_module = children['modules'][current_task_type]

        self.current_task_descriptor = children['descriptors'][current_task_type](self.system)

        #This is the xml object created from the xml definition of the current task
        etree_xml = etree.fromstring(self.current_task_xml)

        #This sends the etree_xml object through the descriptor module of the current task, and
        #returns the xml parsed by the descriptor
        self.current_task_parsed_xml = self.current_task_descriptor.definition_from_xml(etree_xml, self.system)
        if current_task_state is None and self.current_task_number == 0:
            self.current_task = child_task_module(self.system, self.location,
                self.current_task_parsed_xml, self.current_task_descriptor, self.static_data)
            self.task_states.append(self.current_task.get_instance_state())
            self.state = self.ASSESSING
        elif current_task_state is None and self.current_task_number > 0:
            last_response_data = self.get_last_response(self.current_task_number - 1)
            last_response = last_response_data['response']
            current_task_state = json.dumps({
                'state': self.ASSESSING,
                'version': self.STATE_VERSION,
                'max_score': self._max_score,
                'attempts': 0,
                'created': True,
                'history': [{'answer': last_response}],
                })
            self.current_task = child_task_module(self.system, self.location,
                self.current_task_parsed_xml, self.current_task_descriptor, self.static_data,
                instance_state=current_task_state)
            self.task_states.append(self.current_task.get_instance_state())
            self.state = self.ASSESSING
        else:
            if self.current_task_number > 0 and not reset:
                current_task_state = self.overwrite_state(current_task_state)
            self.current_task = child_task_module(self.system, self.location,
                self.current_task_parsed_xml, self.current_task_descriptor, self.static_data,
                instance_state=current_task_state)

        return True

    def check_allow_reset(self):
        """
        Checks to see if the student has passed the criteria to move to the next module.  If not, sets
        allow_reset to true and halts the student progress through the tasks.
        Input: None
        Output: the allow_reset attribute of the current module.
        """
        if not self.allow_reset:
            if self.current_task_number > 0:
                last_response_data = self.get_last_response(self.current_task_number - 1)
                current_response_data = self.get_current_attributes(self.current_task_number)

                if(current_response_data['min_score_to_attempt'] > last_response_data['score']
                   or current_response_data['max_score_to_attempt'] < last_response_data['score']):
                    self.state = self.DONE
                    self.allow_reset = True

        return self.allow_reset

    def get_context(self):
        """
        Generates a context dictionary that is used to render html.
        Input: None
        Output: A dictionary that can be rendered into the combined open ended template.
        """
        task_html = self.get_html_base()
        #set context variables and render template

        context = {
            'items': [{'content': task_html}],
            'ajax_url': self.system.ajax_url,
            'allow_reset': self.allow_reset,
            'state': self.state,
            'task_count': len(self.task_xml),
            'task_number': self.current_task_number + 1,
            'status': self.get_status(False),
            'display_name': self.display_name,
            'accept_file_upload': self.accept_file_upload,
            'legend_list' : LEGEND_LIST,
            }

        return context

    def get_html(self):
        """
        Gets HTML for rendering.
        Input: None
        Output: rendered html
        """
        context = self.get_context()
        html = self.system.render_template('combined_open_ended.html', context)
        return html

    def get_html_nonsystem(self):
        """
        Gets HTML for rendering via AJAX.  Does not use system, because system contains some additional
        html, which is not appropriate for returning via ajax calls.
        Input: None
        Output: HTML rendered directly via Mako
        """
        context = self.get_context()
        html = self.system.render_template('combined_open_ended.html', context)
        return html

    def get_html_base(self):
        """
        Gets the HTML associated with the current child task
        Input: None
        Output: Child task HTML
        """
        self.update_task_states()
        html = self.current_task.get_html(self.system)
        return_html = rewrite_links(html, self.rewrite_content_links)
        return return_html

    def get_current_attributes(self, task_number):
        """
        Gets the min and max score to attempt attributes of the specified task.
        Input: The number of the task.
        Output: The minimum and maximum scores needed to move on to the specified task.
        """
        task_xml = self.task_xml[task_number]
        etree_xml = etree.fromstring(task_xml)
        min_score_to_attempt = int(etree_xml.attrib.get('min_score_to_attempt', 0))
        max_score_to_attempt = int(etree_xml.attrib.get('max_score_to_attempt', self._max_score))
        return {'min_score_to_attempt': min_score_to_attempt, 'max_score_to_attempt': max_score_to_attempt}

    def get_last_response(self, task_number):
        """
        Returns data associated with the specified task number, such as the last response, score, etc.
        Input: The number of the task.
        Output: A dictionary that contains information about the specified task.
        """
        last_response = ""
        task_state = self.task_states[task_number]
        task_xml = self.task_xml[task_number]
        task_type = self.get_tag_name(task_xml)

        children = self.child_modules()

        task_descriptor = children['descriptors'][task_type](self.system)
        etree_xml = etree.fromstring(task_xml)

        min_score_to_attempt = int(etree_xml.attrib.get('min_score_to_attempt', 0))
        max_score_to_attempt = int(etree_xml.attrib.get('max_score_to_attempt', self._max_score))

        task_parsed_xml = task_descriptor.definition_from_xml(etree_xml, self.system)
        task = children['modules'][task_type](self.system, self.location, task_parsed_xml, task_descriptor,
            self.static_data, instance_state=task_state)
        last_response = task.latest_answer()
        last_score = task.latest_score()
        last_post_assessment = task.latest_post_assessment(self.system)
        last_post_feedback = ""
        feedback_dicts = [{}]
        grader_ids = [0]
        submission_ids = [0]
        if task_type == "openended":
            last_post_assessment = task.latest_post_assessment(self.system, short_feedback=False, join_feedback=False)
            if isinstance(last_post_assessment, list):
                eval_list = []
                for i in xrange(0, len(last_post_assessment)):
                    eval_list.append(task.format_feedback_with_evaluation(self.system, last_post_assessment[i]))
                last_post_evaluation = "".join(eval_list)
            else:
                last_post_evaluation = task.format_feedback_with_evaluation(self.system, last_post_assessment)
            last_post_assessment = last_post_evaluation
            rubric_data = task._parse_score_msg(task.history[-1].get('post_assessment', ""), self.system)
            rubric_scores = rubric_data['rubric_scores']
            grader_types = rubric_data['grader_types']
            feedback_items = rubric_data['feedback_items']
            feedback_dicts =  rubric_data['feedback_dicts']
            grader_ids = rubric_data['grader_ids']
            submission_ids =  rubric_data['submission_ids']
        elif task_type== "selfassessment":
            rubric_scores = last_post_assessment
            grader_types = ['SA']
            feedback_items = ['']
            last_post_assessment = ""
        last_correctness = task.is_last_response_correct()
        max_score = task.max_score()
        state = task.state
        if task_type in HUMAN_TASK_TYPE:
            human_task_name = HUMAN_TASK_TYPE[task_type]
        else:
            human_task_name = task_type

        if state in task.HUMAN_NAMES:
            human_state = task.HUMAN_NAMES[state]
        else:
            human_state = state
        if len(grader_types)>0:
            grader_type = grader_types[0]
        else:
            grader_type = "IN"

        if grader_type in HUMAN_GRADER_TYPE:
            human_grader_name = HUMAN_GRADER_TYPE[grader_type]
        else:
            human_grader_name = grader_type

        last_response_dict = {
            'response': last_response,
            'score': last_score,
            'post_assessment': last_post_assessment,
            'type': task_type,
            'max_score': max_score,
            'state': state,
            'human_state': human_state,
            'human_task': human_task_name,
            'correct': last_correctness,
            'min_score_to_attempt': min_score_to_attempt,
            'max_score_to_attempt': max_score_to_attempt,
            'rubric_scores' : rubric_scores,
            'grader_types' : grader_types,
            'feedback_items' : feedback_items,
            'grader_type' : grader_type,
            'human_grader_type' : human_grader_name,
            'feedback_dicts' : feedback_dicts,
            'grader_ids' : grader_ids,
            'submission_ids' : submission_ids,
            }
        return last_response_dict

    def update_task_states(self):
        """
        Updates the task state of the combined open ended module with the task state of the current child module.
        Input: None
        Output: boolean indicating whether or not the task state changed.
        """
        changed = False
        if not self.allow_reset:
            self.task_states[self.current_task_number] = self.current_task.get_instance_state()
            current_task_state = json.loads(self.task_states[self.current_task_number])
            if current_task_state['state'] == self.DONE:
                self.current_task_number += 1
                if self.current_task_number >= (len(self.task_xml)):
                    self.state = self.DONE
                    self.current_task_number = len(self.task_xml) - 1
                else:
                    self.state = self.INITIAL
                changed = True
                self.setup_next_task()
        return changed

    def update_task_states_ajax(self, return_html):
        """
        Runs the update task states function for ajax calls.  Currently the same as update_task_states
        Input: The html returned by the handle_ajax function of the child
        Output: New html that should be rendered
        """
        changed = self.update_task_states()
        if changed:
            #return_html=self.get_html()
            pass
        return return_html

    def get_rubric(self, get):
        """
        Gets the results of a given grader via ajax.
        Input: AJAX get dictionary
        Output: Dictionary to be rendered via ajax that contains the result html.
        """
        all_responses = []
        loop_up_to_task = self.current_task_number+1
        for i in xrange(0,loop_up_to_task):
            all_responses.append(self.get_last_response(i))
        rubric_scores = [all_responses[i]['rubric_scores'] for i in xrange(0,len(all_responses)) if len(all_responses[i]['rubric_scores'])>0 and all_responses[i]['grader_types'][0] in HUMAN_GRADER_TYPE.keys()]
        grader_types = [all_responses[i]['grader_types'] for i in xrange(0,len(all_responses)) if len(all_responses[i]['grader_types'])>0 and all_responses[i]['grader_types'][0] in HUMAN_GRADER_TYPE.keys()]
        feedback_items = [all_responses[i]['feedback_items'] for i in xrange(0,len(all_responses)) if len(all_responses[i]['feedback_items'])>0 and all_responses[i]['grader_types'][0] in HUMAN_GRADER_TYPE.keys()]
        rubric_html = self.rubric_renderer.render_combined_rubric(stringify_children(self.static_data['rubric']), rubric_scores,
            grader_types, feedback_items)

        response_dict = all_responses[-1]
        context = {
            'results': rubric_html,
            'task_name' : 'Scored Rubric',
            'class_name' : 'combined-rubric-container'
        }
        html = self.system.render_template('combined_open_ended_results.html', context)
        return {'html': html, 'success': True}

    def get_legend(self, get):
        """
        Gets the results of a given grader via ajax.
        Input: AJAX get dictionary
        Output: Dictionary to be rendered via ajax that contains the result html.
        """
        context = {
            'legend_list' : LEGEND_LIST,
            }
        html = self.system.render_template('combined_open_ended_legend.html', context)
        return {'html': html, 'success': True}

    def get_results(self, get):
        """
        Gets the results of a given grader via ajax.
        Input: AJAX get dictionary
        Output: Dictionary to be rendered via ajax that contains the result html.
        """
        self.update_task_states()
        loop_up_to_task = self.current_task_number+1
        all_responses =[]
        for i in xrange(0,loop_up_to_task):
            all_responses.append(self.get_last_response(i))
        context_list = []
        for ri in all_responses:
            for i in xrange(0,len(ri['rubric_scores'])):
                feedback = ri['feedback_dicts'][i].get('feedback','')
                rubric_data = self.rubric_renderer.render_rubric(stringify_children(self.static_data['rubric']), ri['rubric_scores'][i])
                if rubric_data['success']:
                    rubric_html = rubric_data['html']
                else:
                    rubric_html = ''
                context = {
                    'rubric_html': rubric_html,
                    'grader_type': ri['grader_type'],
                    'feedback' : feedback,
                    'grader_id' : ri['grader_ids'][i],
                    'submission_id' : ri['submission_ids'][i],
                }
                context_list.append(context)
        feedback_table = self.system.render_template('open_ended_result_table.html', {
            'context_list' : context_list,
            'grader_type_image_dict' : GRADER_TYPE_IMAGE_DICT,
            'human_grader_types' : HUMAN_GRADER_TYPE,
            'rows': 50,
            'cols': 50,
        })
        context = {
            'results': feedback_table,
            'task_name' : "Feedback",
            'class_name' : "result-container",
            }
        html = self.system.render_template('combined_open_ended_results.html', context)
        return {'html': html, 'success': True}

    def get_status_ajax(self, get):
        """
        Gets the results of a given grader via ajax.
        Input: AJAX get dictionary
        Output: Dictionary to be rendered via ajax that contains the result html.
        """
        html = self.get_status(True)
        return {'html': html, 'success': True}

    def handle_ajax(self, dispatch, get):
        """
        This is called by courseware.module_render, to handle an AJAX call.
        "get" is request.POST.

        Returns a json dictionary:
        { 'progress_changed' : True/False,
        'progress': 'none'/'in_progress'/'done',
        <other request-specific values here > }
        """

        handlers = {
            'next_problem': self.next_problem,
            'reset': self.reset,
            'get_results': self.get_results,
            'get_combined_rubric': self.get_rubric,
            'get_status' : self.get_status_ajax,
            'get_legend' : self.get_legend,
        }

        if dispatch not in handlers:
            return_html = self.current_task.handle_ajax(dispatch, get, self.system)
            return self.update_task_states_ajax(return_html)

        d = handlers[dispatch](get)
        return json.dumps(d, cls=ComplexEncoder)

    def next_problem(self, get):
        """
        Called via ajax to advance to the next problem.
        Input: AJAX get request.
        Output: Dictionary to be rendered
        """
        self.update_task_states()
        return {'success': True, 'html': self.get_html_nonsystem(), 'allow_reset': self.allow_reset}

    def reset(self, get):
        """
        If resetting is allowed, reset the state of the combined open ended module.
        Input: AJAX get dictionary
        Output: AJAX dictionary to tbe rendered
        """
        if self.state != self.DONE:
            if not self.allow_reset:
                return self.out_of_sync_error(get)

        if self.attempts > self.max_attempts:
            return {
                'success': False,
                #This is a student_facing_error
                'error': ('You have attempted this question {0} times.  '
                          'You are only allowed to attempt it {1} times.').format(
                    self.attempts, self.max_attempts)
            }
        self.state = self.INITIAL
        self.allow_reset = False
        for i in xrange(0, len(self.task_xml)):
            self.current_task_number = i
            self.setup_next_task(reset=True)
            self.current_task.reset(self.system)
            self.task_states[self.current_task_number] = self.current_task.get_instance_state()
        self.current_task_number = 0
        self.allow_reset = False
        self.setup_next_task()
        return {'success': True, 'html': self.get_html_nonsystem()}

    def get_instance_state(self):
        """
        Returns the current instance state.  The module can be recreated from the instance state.
        Input: None
        Output: A dictionary containing the instance state.
        """

        state = {
            'version': self.STATE_VERSION,
            'current_task_number': self.current_task_number,
            'state': self.state,
            'task_states': self.task_states,
            'attempts': self.attempts,
            'ready_to_reset': self.allow_reset,
            }

        return json.dumps(state)

    def get_status(self, render_via_ajax):
        """
        Gets the status panel to be displayed at the top right.
        Input: None
        Output: The status html to be rendered
        """
        status = []
        for i in xrange(0, self.current_task_number + 1):
            task_data = self.get_last_response(i)
            task_data.update({'task_number': i + 1})
            status.append(task_data)

        context = {
            'status_list': status,
            'grader_type_image_dict' : GRADER_TYPE_IMAGE_DICT,
            'legend_list' : LEGEND_LIST,
            'render_via_ajax' : render_via_ajax,
        }
        status_html = self.system.render_template("combined_open_ended_status.html", context)

        return status_html

    def check_if_done_and_scored(self):
        """
        Checks if the object is currently in a finished state (either student didn't meet criteria to move
        to next step, in which case they are in the allow_reset state, or they are done with the question
        entirely, in which case they will be in the self.DONE state), and if it is scored or not.
        @return: Boolean corresponding to the above.
        """
        return (self.state == self.DONE or self.allow_reset) and self.is_scored

    def get_score(self):
        """
        Score the student received on the problem, or None if there is no
        score.

        Returns:
          dictionary
             {'score': integer, from 0 to get_max_score(),
              'total': get_max_score()}
        """
        max_score = None
        score = None
        if self.check_if_done_and_scored():
            last_response = self.get_last_response(self.current_task_number)
            max_score = last_response['max_score']
            score = last_response['score']

        score_dict = {
            'score': score,
            'total': max_score,
            }

        return score_dict

    def max_score(self):
        ''' Maximum score. Two notes:

            * This is generic; in abstract, a problem could be 3/5 points on one
              randomization, and 5/7 on another
        '''
        max_score = None
        if self.check_if_done_and_scored():
            last_response = self.get_last_response(self.current_task_number)
            max_score = last_response['max_score']
        return max_score

    def get_progress(self):
        ''' Return a progress.Progress object that represents how far the
        student has gone in this module.  Must be implemented to get correct
        progress tracking behavior in nesting modules like sequence and
        vertical.

        If this module has no notion of progress, return None.
        '''
        progress_object = Progress(self.current_task_number, len(self.task_xml))

        return progress_object


class CombinedOpenEndedV1Descriptor(XmlDescriptor, EditingDescriptor):
    """
    Module for adding combined open ended questions
    """
    mako_template = "widgets/html-edit.html"
    module_class = CombinedOpenEndedV1Module
    filename_extension = "xml"

    stores_state = True
    has_score = True
    template_dir_name = "combinedopenended"

    @classmethod
    def definition_from_xml(cls, xml_object, system):
        """
        Pull out the individual tasks, the rubric, and the prompt, and parse

        Returns:
        {
        'rubric': 'some-html',
        'prompt': 'some-html',
        'task_xml': dictionary of xml strings,
        }
        """
        expected_children = ['task', 'rubric', 'prompt']
        for child in expected_children:
            if len(xml_object.xpath(child)) == 0:
                #This is a staff_facing_error
                raise ValueError("Combined Open Ended definition must include at least one '{0}' tag. Contact the learning sciences group for assistance.".format(child))

        def parse_task(k):
            """Assumes that xml_object has child k"""
            return [stringify_children(xml_object.xpath(k)[i]) for i in xrange(0, len(xml_object.xpath(k)))]

        def parse(k):
            """Assumes that xml_object has child k"""
            return xml_object.xpath(k)[0]

        return {'task_xml': parse_task('task'), 'prompt': parse('prompt'), 'rubric': parse('rubric')}


    def definition_to_xml(self, resource_fs):
        '''Return an xml element representing this definition.'''
        elt = etree.Element('combinedopenended')

        def add_child(k):
            child_str = '<{tag}>{body}</{tag}>'.format(tag=k, body=self.definition[k])
            child_node = etree.fromstring(child_str)
            elt.append(child_node)

        for child in ['task']:
            add_child(child)

        return elt<|MERGE_RESOLUTION|>--- conflicted
+++ resolved
@@ -13,6 +13,9 @@
 import self_assessment_module
 import open_ended_module
 from combined_open_ended_rubric import CombinedOpenEndedRubric, GRADER_TYPE_IMAGE_DICT, HUMAN_GRADER_TYPE, LEGEND_LIST
+import dateutil
+import dateutil.parser
+from xmodule.timeparse import parse_timedelta
 
 log = logging.getLogger("mitx.courseware")
 
@@ -149,30 +152,7 @@
         self.skip_basic_checks = self.metadata.get('skip_spelling_checks', SKIP_BASIC_CHECKS)
 
         display_due_date_string = self.metadata.get('due', None)
-<<<<<<< HEAD
-        if display_due_date_string is not None:
-            try:
-                self.display_due_date = dateutil.parser.parse(display_due_date_string)
-            except ValueError:
-                #This is a staff_facing_error
-                log.error("Could not parse due date {0} for location {1}.  Contact the learning sciences group for assistance.".format(display_due_date_string, location))
-                raise
-        else:
-            self.display_due_date = None
-
-        grace_period_string = self.metadata.get('graceperiod', None)
-        if grace_period_string is not None and self.display_due_date:
-            try:
-                self.grace_period = parse_timedelta(grace_period_string)
-                self.close_date = self.display_due_date + self.grace_period
-            except:
-                #This is a staff_facing_error
-                log.error("Error parsing the grace period {0} for location {1}. Contact the learning sciences group for assistance.".format(grace_period_string, location))
-                raise
-        else:
-            self.grace_period = None
-            self.close_date = self.display_due_date
-=======
+
         grace_period_string = self.metadata.get('graceperiod', None)
         try:
             self.timeinfo = TimeInfo(display_due_date_string, grace_period_string)  
@@ -180,7 +160,6 @@
             log.error("Error parsing due date information in location {0}".format(location))
             raise
         self.display_due_date = self.timeinfo.display_due_date
->>>>>>> fbce67a8
 
         # Used for progress / grading.  Currently get credit just for
         # completion (doesn't matter if you self-assessed correct/incorrect).
