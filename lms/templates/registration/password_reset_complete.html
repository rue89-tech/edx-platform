{% extends "main_django.html" %}
{% load i18n %}
<<<<<<< HEAD
{% load compressed %}
{% load staticfiles %}

<!DOCTYPE html>
<html lang="{{LANGUAGE_CODE}}">
<head>
=======
>>>>>>> 04595a7b

{% block title %}
<title>{% trans "Your Password Reset is Complete" %}</title>
{% endblock %}

{% block bodyextra %}
  <script type="text/javascript">
    $(function() {

      // adding js class for styling with accessibility in mind
      $('body').addClass('js');

      // new window/tab opening
      $('a[rel="external"], a[class="new-vp"]')
      .click( function() {
      window.open( $(this).attr('href') );
      return false;
      });

      // form field label styling on focus
      $("form :input").focus(function() {
        $("label[for='" + this.id + "']").parent().addClass("is-focused");
      }).blur(function() {
        $("label").parent().removeClass("is-focused");
      });
    });
  </script>
<<<<<<< HEAD

</head>

<body class="view-passwordreset">

<header class="global">
  <nav>
    <h1 class="logo">
      <a href="{{MKTG_URL_ROOT}}"><img src="{% static 'images/header-logo.png' %}"></a>
    </h1>
  </nav>
</header>

{% block body %}
<div class="content-wrapper">
  <div class="passwordreset container">
    <section class="introduction">
      <header>
        <h1>{% trans "Your Password Reset is Complete" %}</h1>
      </header>
    </section>

=======
{% endblock %}

{% block bodyclass %}view-passwordreset{% endblock %}

{% block body %}
  <section class="introduction">
    <header>
      <h1 class="title">
        <span class="title-super">
          {% trans "Your Password Reset is Complete" %}
        </span>
      </h1>
    </header>
  </section>

  <section class="passwordreset container">
>>>>>>> 04595a7b
    {% block content %}
    <section role="main" class="content">
      {% blocktrans with link_start='<a href="/login">' link_end='</a>' %}
      Your password has been set.  You may go ahead and {{ link_start }}log in{{ link_end }} now.
      {% endblocktrans %}
    </section>
    {% endblock %}
<<<<<<< HEAD
  </div>
</div>
=======
  </section>
>>>>>>> 04595a7b
{% endblock %}<|MERGE_RESOLUTION|>--- conflicted
+++ resolved
@@ -1,14 +1,5 @@
 {% extends "main_django.html" %}
 {% load i18n %}
-<<<<<<< HEAD
-{% load compressed %}
-{% load staticfiles %}
-
-<!DOCTYPE html>
-<html lang="{{LANGUAGE_CODE}}">
-<head>
-=======
->>>>>>> 04595a7b
 
 {% block title %}
 <title>{% trans "Your Password Reset is Complete" %}</title>
@@ -36,30 +27,6 @@
       });
     });
   </script>
-<<<<<<< HEAD
-
-</head>
-
-<body class="view-passwordreset">
-
-<header class="global">
-  <nav>
-    <h1 class="logo">
-      <a href="{{MKTG_URL_ROOT}}"><img src="{% static 'images/header-logo.png' %}"></a>
-    </h1>
-  </nav>
-</header>
-
-{% block body %}
-<div class="content-wrapper">
-  <div class="passwordreset container">
-    <section class="introduction">
-      <header>
-        <h1>{% trans "Your Password Reset is Complete" %}</h1>
-      </header>
-    </section>
-
-=======
 {% endblock %}
 
 {% block bodyclass %}view-passwordreset{% endblock %}
@@ -76,7 +43,6 @@
   </section>
 
   <section class="passwordreset container">
->>>>>>> 04595a7b
     {% block content %}
     <section role="main" class="content">
       {% blocktrans with link_start='<a href="/login">' link_end='</a>' %}
@@ -84,10 +50,5 @@
       {% endblocktrans %}
     </section>
     {% endblock %}
-<<<<<<< HEAD
-  </div>
-</div>
-=======
   </section>
->>>>>>> 04595a7b
 {% endblock %}