--- conflicted
+++ resolved
@@ -100,22 +100,14 @@
         url(r'^masquerade/', include('masquerade.urls')),
         url(r'^jump_to/(?P<location>.*)$', 'courseware.views.jump_to', name="jump_to"),
 
-<<<<<<< HEAD
         url(r'^courses/(?P<course_id>[^/]+/[^/]+/[^/]+)/modx/(?P<id>.*?)/(?P<dispatch>[^/]*)$',
             'courseware.module_render.modx_dispatch',
             name='modx_dispatch'),
         url(r'^courses/(?P<course_id>[^/]+/[^/]+/[^/]+)/xqueue/(?P<userid>[^/]*)/(?P<id>.*?)/(?P<dispatch>[^/]*)$',
             'courseware.module_render.xqueue_callback',
             name='xqueue_callback'),
-        url(r'^change_setting$', 'student.views.change_setting'),
-=======
-        url(r'^modx/(?P<id>.*?)/(?P<dispatch>[^/]*)$',
-            'courseware.module_render.modx_dispatch', name='modx_dispatch'),
-        url(r'^xqueue/(?P<userid>[^/]*)/(?P<id>.*?)/(?P<dispatch>[^/]*)$',
-            'courseware.module_render.xqueue_callback', name='xqueue_callback'),
         url(r'^change_setting$', 'student.views.change_setting',
             name='change_setting'),
->>>>>>> 0a650f39
 
         # TODO: These views need to be updated before they work
         # url(r'^calculate$', 'util.views.calculate'),
