--- conflicted
+++ resolved
@@ -75,11 +75,7 @@
             report_csv_filename = report_store.links_for(course_id)[0][0]
             with open(report_store.path_to(course_id, report_csv_filename)) as csv_file:
                 for row in unicodecsv.DictReader(csv_file):
-<<<<<<< HEAD
                     cohort_groups_in_csv.append(row['Cohort Name'])
-=======
-                    cohort_groups_in_csv.append(row['Cohort Group Name'])
->>>>>>> c281096f
 
         self.assertEqual(cohort_groups_in_csv, expected_cohort_groups)
 
@@ -101,20 +97,12 @@
 
     def test_unicode_cohort_data_in_grading(self):
         """
-<<<<<<< HEAD
         Test that cohorts can contain unicode characters.
-=======
-        Test that cohort groups can contain unicode characters.
->>>>>>> c281096f
         """
         cohort_groups = [u'ÞrÖfessÖr X', u'MàgnëtÖ']
         course = CourseFactory.create(cohort_config={'cohorted': True})
 
-<<<<<<< HEAD
         # Create users and manually assign cohorts
-=======
-        # Create users and manually assign cohort groups
->>>>>>> c281096f
         user1 = UserFactory.create(username='user1')
         user2 = UserFactory.create(username='user2')
         CourseEnrollment.enroll(user1, course.id)
@@ -151,8 +139,6 @@
         _groups = [group.name for group in self.course.user_partitions[0].groups]
         self.assertEqual(_groups, user_groups)
 
-<<<<<<< HEAD
-=======
     @patch('instructor_task.tasks_helper._get_current_task')
     @patch('instructor_task.tasks_helper.iterate_grades_for')
     def test_unicode_in_csv_header(self, mock_iterate_grades_for, _mock_current_task):
@@ -170,7 +156,6 @@
         result = upload_grades_csv(None, None, self.course.id, None, 'graded')
         self.assertDictContainsSubset({'attempted': 1, 'succeeded': 1, 'failed': 0}, result)
 
->>>>>>> c281096f
 
 @ddt.ddt
 class TestStudentReport(TestReportMixin, InstructorTaskCourseTestCase):
