require 'rake/clean'
require 'tempfile'

# Build Constants
REPO_ROOT = File.dirname(__FILE__)
BUILD_DIR = File.join(REPO_ROOT, "build")
REPORT_DIR = File.join(REPO_ROOT, "reports")
LMS_REPORT_DIR = File.join(REPORT_DIR, "lms")

# Packaging constants
DEPLOY_DIR = "/opt/wwc"
PACKAGE_NAME = "mitx"
LINK_PATH = "/opt/wwc/mitx"
PKG_VERSION = "0.1"
COMMIT = (ENV["GIT_COMMIT"] || `git rev-parse HEAD`).chomp()[0, 10]
BRANCH = (ENV["GIT_BRANCH"] || `git symbolic-ref -q HEAD`).chomp().gsub('refs/heads/', '').gsub('origin/', '')
BUILD_NUMBER = (ENV["BUILD_NUMBER"] || "dev").chomp()

if BRANCH == "master"
    DEPLOY_NAME = "#{PACKAGE_NAME}-#{BUILD_NUMBER}-#{COMMIT}"
else
    DEPLOY_NAME = "#{PACKAGE_NAME}-#{BRANCH}-#{BUILD_NUMBER}-#{COMMIT}"
end
PACKAGE_REPO = "packages@gp.mitx.mit.edu:/opt/pkgrepo.incoming"

NORMALIZED_DEPLOY_NAME = DEPLOY_NAME.downcase().gsub(/[_\/]/, '-')
INSTALL_DIR_PATH = File.join(DEPLOY_DIR, NORMALIZED_DEPLOY_NAME)

# Set up the clean and clobber tasks
CLOBBER.include(BUILD_DIR, REPORT_DIR, 'cover*', '.coverage')
CLEAN.include("#{BUILD_DIR}/*.deb", "#{BUILD_DIR}/util")

def select_executable(*cmds)
    cmds.find_all{ |cmd| system("which #{cmd} > /dev/null 2>&1") }[0] || fail("No executables found from #{cmds.join(', ')}")
end

def django_admin(system, env, command, *args)
    django_admin = ENV['DJANGO_ADMIN_PATH'] || select_executable('django-admin.py', 'django-admin')
    return "#{django_admin} #{command} --settings=#{system}.envs.#{env} --pythonpath=. #{args.join(' ')}"
end

task :default => [:pep8, :pylint, :test]

directory REPORT_DIR
directory LMS_REPORT_DIR

desc "Run pep8 on all libraries"
task :pep8 => REPORT_DIR do
    sh("pep8 --ignore=E501 lms/djangoapps common/lib/* | tee #{REPORT_DIR}/pep8.report")
end

desc "Run pylint on all libraries"
task :pylint => REPORT_DIR do
    Dir["lms/djangoapps/*", "common/lib/*"].each do |app|
        ENV['PYTHONPATH'] = File.dirname(app)
        app = File.basename(app)
        sh("pylint --rcfile=.pylintrc -f parseable #{app} | tee #{REPORT_DIR}/#{app}.pylint.report")
    end
end

[:lms, :cms].each do |system|
    task_name = "test_#{system}"
    report_dir = File.join(REPORT_DIR, task_name)
    directory report_dir

    desc "Run all django tests on our djangoapps for the #{system}"
    task task_name => report_dir do
        ENV['NOSE_XUNIT_FILE'] = File.join(report_dir, "nosetests.xml")
<<<<<<< HEAD
        sh(django_admin(system, :test, 'test', *Dir["#{system}/djangoapps/*"].each))
=======
        ENV['NOSE_COVER_HTML_DIR'] = File.join(report_dir, "cover")
        sh(django_admin(:lms, :test, 'test', *Dir['lms/djangoapps'].each))
>>>>>>> 5bce758b
    end
    task :test => task_name

    desc <<-desc
        Start the #{system} locally with the specified environment (defaults to dev).
        Other useful environments are devplus (for dev testing with a real local database)
        desc
    task system, [:env, :options] => [] do |t, args|
        args.with_defaults(:env => 'dev', :options => '')
        sh(django_admin(system, args.env, 'runserver', args.options))
    end
end

Dir["common/lib/*"].each do |lib|
    task_name = "test_#{lib}"

    report_dir = File.join(REPORT_DIR, task_name.gsub('/', '_'))
    directory report_dir

    desc "Run tests for common lib #{lib}"
    task task_name => report_dir do
        ENV['NOSE_XUNIT_FILE'] = File.join(report_dir, "nosetests.xml")
        sh("nosetests #{lib} --cover-erase --with-xunit --with-xcoverage --cover-html --cover-inclusive --cover-package #{File.basename(lib)} --cover-html-dir #{File.join(report_dir, "cover")}")
    end
    task :test => task_name
end

task :runserver => :lms

desc "Run django-admin <action> against the specified system and environment"
task "django-admin", [:action, :system, :env, :options] do |t, args|
    args.with_defaults(:env => 'dev', :system => 'lms', :options => '')
    sh(django_admin(args.system, args.env, args.action, args.options))
end

task :package do
    FileUtils.mkdir_p(BUILD_DIR)
    
    Dir.chdir(BUILD_DIR) do

        postinstall = Tempfile.new('postinstall')
        postinstall.write <<-POSTINSTALL.gsub(/^\s*/, '')
        #! /bin/sh
        set -e
        set -x

        chown -R makeitso:makeitso #{INSTALL_DIR_PATH}
        chmod +x #{INSTALL_DIR_PATH}/collect_static_resources

        service gunicorn stop || echo "Unable to stop gunicorn. Continuing"
        rm -f #{LINK_PATH}
        ln -s #{INSTALL_DIR_PATH} #{LINK_PATH}
        chown makeitso:makeitso #{LINK_PATH}

        /opt/wwc/mitx/collect_static_resources

        # Delete mako temp files
        rm -rf /tmp/tmp*mako

        service gunicorn start
        POSTINSTALL
        postinstall.close()
        FileUtils.chmod(0755, postinstall.path)

        args = ["fakeroot", "fpm", "-s", "dir", "-t", "deb",
            "--verbose",
            "--after-install=#{postinstall.path}",
            "--prefix=#{INSTALL_DIR_PATH}",
            "--exclude=**/build/**",
            "--exclude=**/rakefile",
            "--exclude=**/.git/**",
            "--exclude=**/*.pyc",
            "--exclude=**/reports/**",
            "-C", "#{REPO_ROOT}",
            "--provides=#{PACKAGE_NAME}",
            "--name=#{NORMALIZED_DEPLOY_NAME}",
            "--version=#{PKG_VERSION}",
            "-a", "all",
            "."]
        system(*args) || raise("fpm failed to build the .deb")
    end
end

task :publish => :package do
    sh("scp #{BUILD_DIR}/#{NORMALIZED_DEPLOY_NAME}_#{PKG_VERSION}*.deb #{PACKAGE_REPO}")
end<|MERGE_RESOLUTION|>--- conflicted
+++ resolved
@@ -66,12 +66,8 @@
     desc "Run all django tests on our djangoapps for the #{system}"
     task task_name => report_dir do
         ENV['NOSE_XUNIT_FILE'] = File.join(report_dir, "nosetests.xml")
-<<<<<<< HEAD
+        ENV['NOSE_COVER_HTML_DIR'] = File.join(report_dir, "cover")
         sh(django_admin(system, :test, 'test', *Dir["#{system}/djangoapps/*"].each))
-=======
-        ENV['NOSE_COVER_HTML_DIR'] = File.join(report_dir, "cover")
-        sh(django_admin(:lms, :test, 'test', *Dir['lms/djangoapps'].each))
->>>>>>> 5bce758b
     end
     task :test => task_name
 
